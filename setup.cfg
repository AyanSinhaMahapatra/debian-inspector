[metadata]
name = debian_inspector
license = Apache-2.0 AND BSD-3-Clause AND MIT

# description must be on ONE line https://github.com/pypa/setuptools/issues/1390
description = Utilities to parse Debian package, copyright and control files.
long_description = file:README.rst
long_description_content_type = text/x-rst
url = https://github.com/nexB/debian-inspector

author = nexB. Inc. and others
author_email = info@aboutcode.org

classifiers =
    Development Status :: 5 - Production/Stable
    Intended Audience :: Developers
    Programming Language :: Python :: 3
    Programming Language :: Python :: 3 :: Only
    Programming Language :: Python :: 3.6
    Programming Language :: Python :: 3.7
    Programming Language :: Python :: 3.8
    Programming Language :: Python :: 3.9
    Programming Language :: Python :: 3.10
    Topic :: Software Development
    Topic :: Utilities

keywords =
    utilities
    deb822
    debian
    copyright
    package
    dependency
    license
    dep5
    control
    dsc
    python-debian
    dpkg
    libapt

license_files =
    apache-2.0.LICENSE
    NOTICE
    AUTHORS.rst
    CHANGELOG.rst
    CODE_OF_CONDUCT.rst

[options]
package_dir =
    =src
packages = find:
include_package_data = true
zip_safe = false

setup_requires = setuptools_scm[toml] >= 4

python_requires = >=3.7

install_requires =
    chardet >= 3.0.0
    attrs >=19.2, !=20.1.0


[options.packages.find]
where = src


[options.extras_require]
testing =
    pytest >= 6, != 7.0.0
    pytest-xdist >= 2
    aboutcode-toolkit >= 7.0.2
    pycodestyle >= 2.8.0
    twine
    black
<<<<<<< HEAD
    commoncode


docs =
    Sphinx >= 3.3.1
    sphinx-rtd-theme >= 0.5.0
    sphinxcontrib-apidoc >= 0.3.0
    doc8 >= 0.8.1
=======
    isort

docs =
    Sphinx>=5.0.2
    sphinx-rtd-theme>=1.0.0
    sphinx-reredirects >= 0.1.2
    doc8>=0.11.2
    sphinx-autobuild
    sphinx-rtd-dark-mode>=1.3.0
    sphinx-copybutton
>>>>>>> 00710289
<|MERGE_RESOLUTION|>--- conflicted
+++ resolved
@@ -74,24 +74,16 @@
     pycodestyle >= 2.8.0
     twine
     black
-<<<<<<< HEAD
     commoncode
+    isort
 
-
-docs =
-    Sphinx >= 3.3.1
-    sphinx-rtd-theme >= 0.5.0
-    sphinxcontrib-apidoc >= 0.3.0
-    doc8 >= 0.8.1
-=======
-    isort
 
 docs =
     Sphinx>=5.0.2
     sphinx-rtd-theme>=1.0.0
     sphinx-reredirects >= 0.1.2
+    sphinxcontrib-apidoc >= 0.3.0
     doc8>=0.11.2
     sphinx-autobuild
     sphinx-rtd-dark-mode>=1.3.0
     sphinx-copybutton
->>>>>>> 00710289
